from http import HTTPStatus
from typing import (
    List,
    Union,
)

from fastapi import Depends
from sqlalchemy import select
from sqlalchemy.ext.asyncio import AsyncSession
from sqlalchemy.sql import Select

from examples.api_for_sqlalchemy.extensions.sqlalchemy import Connector
from examples.api_for_sqlalchemy.helpers.factories.meta_base import FactoryUseMode
from examples.api_for_sqlalchemy.helpers.factories.user import UserFactory, ErrorCreateUserObject
from examples.api_for_sqlalchemy.helpers.updaters.exceptions import ObjectNotFound
from examples.api_for_sqlalchemy.helpers.updaters.update_user import UpdateUser, ErrorUpdateUserObject
<<<<<<< HEAD
from examples.api_for_sqlalchemy.models.schemas import UserSchema, UserPatchSchema
from examples.api_for_sqlalchemy.models.schemas.user import UserInSchema
from examples.api_for_sqlalchemy.models import User
from fastapi_rest_jsonapi import SqlalchemyEngine
from fastapi_rest_jsonapi.exceptions import (
    BadRequest,
    HTTPException,
)
from fastapi_rest_jsonapi.querystring import QueryStringManager
from fastapi_rest_jsonapi.schema import JSONAPIResultListSchema, JSONAPIResultDetailSchema
from fastapi_rest_jsonapi.views.detail_view import DetailViewBase
from fastapi_rest_jsonapi.views.list_view import ListViewBase
=======
from examples.api_for_sqlalchemy.models.pydantic import UserSchema, UserPatchSchema
from examples.api_for_sqlalchemy.models.pydantic.user import UserInSchema
from examples.api_for_sqlalchemy.models.sqlalchemy import User
from fastapi_jsonapi import SqlalchemyEngine
from fastapi_jsonapi.exceptions import (
    BadRequest,
    HTTPException,
)
from fastapi_jsonapi.querystring import QueryStringManager
from fastapi_jsonapi.schema import JSONAPIResultListSchema
>>>>>>> a675e894


class UserDetail(DetailViewBase):
    async def get(
        self,
        obj_id,
        query_params: QueryStringManager,
        session: AsyncSession = Depends(Connector.get_session),
    ) -> JSONAPIResultDetailSchema:
        dl = SqlalchemyEngine(
            schema=self.jsonapi.schema_detail,
            model=self.jsonapi.model,
            session=session,
        )
        view_kwargs = {"id": obj_id}
        return await self.get_detailed_result(
            dl=dl,
            view_kwargs=view_kwargs,
            query_params=query_params,
        )

    @classmethod
    async def patch(
        cls,
        obj_id,
        data: UserPatchSchema,
        query_params: QueryStringManager,
        session: AsyncSession = Depends(Connector.get_session),
    ) -> UserSchema:
        user_obj: User
        try:
            user_obj = await UpdateUser.update(
                obj_id,
                data.dict(exclude_unset=True),
                query_params.headers,
                session=session,
            )
        except ErrorUpdateUserObject as ex:
            raise BadRequest(ex.description, ex.field)
        except ObjectNotFound as ex:
            raise HTTPException(status_code=HTTPStatus.NOT_FOUND, detail=ex.description)

        user = UserSchema.from_orm(user_obj)
        return user


<<<<<<< HEAD
class UserList(ListViewBase):
    async def get(
        self,
        query_params: QueryStringManager,
        session: AsyncSession = Depends(Connector.get_session),
    ) -> JSONAPIResultListSchema:
        dl = SqlalchemyEngine(
            schema=self.jsonapi.schema_list,
            model=self.jsonapi.model,
            session=session,
        )
        return await self.get_paginated_result(
            dl=dl,
            query_params=query_params,
=======
class UserList:
    @classmethod
    async def get(cls, query_params: QueryStringManager, session: AsyncSession = Depends(Connector.get_session)) -> Union[Select, JSONAPIResultListSchema]:
        user_query = select(User)
        dl = SqlalchemyEngine(query=user_query, schema=UserSchema, model=User, session=session)
        count, users_db = await dl.get_collection(qs=query_params)
        total_pages = count // query_params.pagination.size + (count % query_params.pagination.size and 1)
        users: List[UserSchema] = [UserSchema.from_orm(i_user) for i_user in users_db]
        return JSONAPIResultListSchema(
            meta={"count": count, "totalPages": total_pages},
            data=[{"id": i_obj.id, "attributes": i_obj.dict(), "type": "user"} for i_obj in users],
>>>>>>> a675e894
        )

    async def post(
        self,
        data: UserInSchema,
        query_params: QueryStringManager,
        session: AsyncSession = Depends(Connector.get_session),
    ) -> JSONAPIResultDetailSchema:
        try:
            user_obj = await UserFactory.create(
                data=data.dict(),
                mode=FactoryUseMode.production,
                header=query_params.headers,
                session=session,
            )
        except ErrorCreateUserObject as ex:
            raise BadRequest(ex.description, ex.field)

        dl = SqlalchemyEngine(
            schema=self.jsonapi.schema_detail,
            model=self.jsonapi.model,
            session=session,
        )
        view_kwargs = {"id": user_obj.id}
        return await self.get_detailed_result(
            dl=dl,
            view_kwargs=view_kwargs,
            query_params=query_params,
        )<|MERGE_RESOLUTION|>--- conflicted
+++ resolved
@@ -14,31 +14,18 @@
 from examples.api_for_sqlalchemy.helpers.factories.user import UserFactory, ErrorCreateUserObject
 from examples.api_for_sqlalchemy.helpers.updaters.exceptions import ObjectNotFound
 from examples.api_for_sqlalchemy.helpers.updaters.update_user import UpdateUser, ErrorUpdateUserObject
-<<<<<<< HEAD
 from examples.api_for_sqlalchemy.models.schemas import UserSchema, UserPatchSchema
 from examples.api_for_sqlalchemy.models.schemas.user import UserInSchema
 from examples.api_for_sqlalchemy.models import User
-from fastapi_rest_jsonapi import SqlalchemyEngine
-from fastapi_rest_jsonapi.exceptions import (
-    BadRequest,
-    HTTPException,
-)
-from fastapi_rest_jsonapi.querystring import QueryStringManager
-from fastapi_rest_jsonapi.schema import JSONAPIResultListSchema, JSONAPIResultDetailSchema
-from fastapi_rest_jsonapi.views.detail_view import DetailViewBase
-from fastapi_rest_jsonapi.views.list_view import ListViewBase
-=======
-from examples.api_for_sqlalchemy.models.pydantic import UserSchema, UserPatchSchema
-from examples.api_for_sqlalchemy.models.pydantic.user import UserInSchema
-from examples.api_for_sqlalchemy.models.sqlalchemy import User
 from fastapi_jsonapi import SqlalchemyEngine
 from fastapi_jsonapi.exceptions import (
     BadRequest,
     HTTPException,
 )
 from fastapi_jsonapi.querystring import QueryStringManager
-from fastapi_jsonapi.schema import JSONAPIResultListSchema
->>>>>>> a675e894
+from fastapi_jsonapi.schema import JSONAPIResultListSchema, JSONAPIResultDetailSchema
+from fastapi_jsonapi.views.detail_view import DetailViewBase
+from fastapi_jsonapi.views.list_view import ListViewBase
 
 
 class UserDetail(DetailViewBase):
@@ -85,7 +72,6 @@
         return user
 
 
-<<<<<<< HEAD
 class UserList(ListViewBase):
     async def get(
         self,
@@ -100,19 +86,6 @@
         return await self.get_paginated_result(
             dl=dl,
             query_params=query_params,
-=======
-class UserList:
-    @classmethod
-    async def get(cls, query_params: QueryStringManager, session: AsyncSession = Depends(Connector.get_session)) -> Union[Select, JSONAPIResultListSchema]:
-        user_query = select(User)
-        dl = SqlalchemyEngine(query=user_query, schema=UserSchema, model=User, session=session)
-        count, users_db = await dl.get_collection(qs=query_params)
-        total_pages = count // query_params.pagination.size + (count % query_params.pagination.size and 1)
-        users: List[UserSchema] = [UserSchema.from_orm(i_user) for i_user in users_db]
-        return JSONAPIResultListSchema(
-            meta={"count": count, "totalPages": total_pages},
-            data=[{"id": i_obj.id, "attributes": i_obj.dict(), "type": "user"} for i_obj in users],
->>>>>>> a675e894
         )
 
     async def post(
