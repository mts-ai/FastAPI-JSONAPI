--- conflicted
+++ resolved
@@ -11,9 +11,8 @@
     FastAPI,
 )
 
-<<<<<<< HEAD
-from fastapi_rest_jsonapi import RoutersJSONAPI
-from fastapi_rest_jsonapi.data_layers.orm import DBORMType
+from fastapi_jsonapi import RoutersJSONAPI
+from fastapi_jsonapi.data_layers.orm import DBORMType
 from .api.post import PostDetail, PostList
 from .api.user_bio import UserBioDetail, UserBioList
 from .models.schemas import (
@@ -26,13 +25,6 @@
     UserBioSchema,
     UserBioPatchSchema,
     UserBioInSchema,
-=======
-from fastapi_jsonapi import RoutersJSONAPI
-from fastapi_jsonapi.data_layers.orm import DBORMType
-from .models.pydantic import UserPatchSchema
-from .models.pydantic.user import (
-    UserSchema, UserInSchema,
->>>>>>> a675e894
 )
 from .api.user import (
     UserDetail,
