--- conflicted
+++ resolved
@@ -43,12 +43,8 @@
     target_schema: Type[TypeSchema]
     model: Type[TypeModel]
     aliased_model: AliasedClass
-<<<<<<< HEAD
-    column: InstrumentedAttribute
+    join_column: InstrumentedAttribute
     model_config = ConfigDict(arbitrary_types_allowed=True)
-=======
-    join_column: InstrumentedAttribute
->>>>>>> 6b491036
 
 
 def check_can_be_none(fields: list[FieldInfo]) -> bool:
