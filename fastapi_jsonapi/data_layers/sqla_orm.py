"""This module is a CRUD interface between resource managers and the sqlalchemy ORM"""
import logging
from typing import TYPE_CHECKING, Any, Iterable, List, Literal, Optional, Tuple, Type, Union

from sqlalchemy import delete, func, select
from sqlalchemy.exc import DBAPIError, IntegrityError, MissingGreenlet, NoResultFound
from sqlalchemy.ext.asyncio import AsyncSession, AsyncSessionTransaction
from sqlalchemy.inspection import inspect
from sqlalchemy.orm import joinedload, selectinload
from sqlalchemy.orm.attributes import InstrumentedAttribute
from sqlalchemy.orm.collections import InstrumentedList
from sqlalchemy.sql import column, distinct

from fastapi_jsonapi import BadRequest
from fastapi_jsonapi.data_layers.base import BaseDataLayer
from fastapi_jsonapi.data_layers.filtering.sqlalchemy import (
    create_filters_and_joins,
)
from fastapi_jsonapi.data_layers.sorting.sqlalchemy import create_sorts
from fastapi_jsonapi.data_typing import TypeModel, TypeSchema
from fastapi_jsonapi.exceptions import (
    HTTPException,
    InternalServerError,
    InvalidInclude,
    ObjectNotFound,
    RelatedObjectNotFound,
    RelationNotFound,
)
from fastapi_jsonapi.querystring import PaginationQueryStringManager, QueryStringManager
from fastapi_jsonapi.schema import (
    BaseJSONAPIItemInSchema,
    BaseJSONAPIRelationshipDataToManySchema,
    BaseJSONAPIRelationshipDataToOneSchema,
    get_model_field,
    get_related_schema,
)
from fastapi_jsonapi.schema_base import RelationshipInfo
from fastapi_jsonapi.splitter import SPLIT_REL
from fastapi_jsonapi.utils.sqla import get_related_model_cls

if TYPE_CHECKING:
    from pydantic import BaseModel as PydanticBaseModel
    from sqlalchemy.sql import Select

log = logging.getLogger(__name__)

ModelTypeOneOrMany = Union[TypeModel, list[TypeModel]]
ActionTrigger = Literal["create", "update"]


class SqlalchemyDataLayer(BaseDataLayer):
    """Sqlalchemy data layer"""

    def __init__(
        self,
        schema: Type[TypeSchema],
        model: Type[TypeModel],
        session: AsyncSession,
        disable_collection_count: bool = False,
        default_collection_count: int = -1,
        id_name_field: Optional[str] = None,
        url_id_field: str = "id",
        eagerload_includes: bool = True,
        query: Optional["Select"] = None,
        auto_convert_id_to_column_type: bool = True,
        **kwargs: Any,
    ):
        """
        Initialize an instance of SqlalchemyDataLayer.

        :param schema:
        :param model:
        :param disable_collection_count:
        :param default_collection_count:
        :param id_name_field: Первичный ключ модели
        :param url_field: название переменной из FastAPI, в которой придёт значение первичного ключа.
        :param eagerload_includes: Use eagerload feature of sqlalchemy to optimize data retrieval
                                    for include querystring parameter.
        :param query: подготовленный заранее запрос.
        :param kwargs: initialization parameters of an SqlalchemyDataLayer instance
        """
        super().__init__(
            schema=schema,
            model=model,
            url_id_field=url_id_field,
            id_name_field=id_name_field,
            disable_collection_count=disable_collection_count,
            default_collection_count=default_collection_count,
            **kwargs,
        )

        self.session = session
        self.eagerload_includes_ = eagerload_includes
        self._query = query
        self.auto_convert_id_to_column_type = auto_convert_id_to_column_type
        self.transaction: Optional[AsyncSessionTransaction] = None

    async def atomic_start(self, previous_dl: Optional["SqlalchemyDataLayer"] = None):
        self.is_atomic = True
        if previous_dl:
            self.session = previous_dl.session
            if previous_dl.transaction:
                self.transaction = previous_dl.transaction
                return

        self.transaction = self.session.begin()
        await self.transaction.start()

    async def atomic_end(self, success: bool = True):
        if success:
            await self.transaction.commit()
        else:
            await self.transaction.rollback()

    async def save(self):
        if self.is_atomic:
            await self.session.flush()
        else:
            await self.session.commit()

    def prepare_id_value(self, col: InstrumentedAttribute, value: Any) -> Any:
        """
        Convert value to the required python type.

        Type is declared on the SQLA column.

        :param col:
        :param value:
        :return:
        """
        if not self.auto_convert_id_to_column_type:
            return value

        py_type = col.type.python_type
        if not isinstance(value, py_type):
            value = py_type(value)

        return value

    async def link_relationship_object(
        self,
        obj: TypeModel,
        relation_name: str,
        related_data: Optional[ModelTypeOneOrMany],
        action_trigger: ActionTrigger,
    ):
        """
        Links target object with relationship object or objects

        :param obj:
        :param relation_name:
        :param related_data:
        :param action_trigger: indicates which one operation triggered relationships applying
        """
        # todo: relation name may be different?
        setattr(obj, relation_name, related_data)

    async def check_object_has_relationship_or_raise(self, obj: TypeModel, relation_name: str):
        """
        Checks that there is relationship with relation_name in obj

        :param obj:
        :param relation_name:
        """
        try:
            hasattr(obj, relation_name)
        except MissingGreenlet:
            raise InternalServerError(
                detail=(
                    f"Error of loading the {relation_name!r} relationship. "
                    f"Please add this relationship to include query parameter explicitly."
                ),
                parameter="include",
            )

    async def get_related_data_to_link(
        self,
        related_model: TypeModel,
        relationship_info: RelationshipInfo,
        relationship_in: Union[
            BaseJSONAPIRelationshipDataToOneSchema,
            BaseJSONAPIRelationshipDataToManySchema,
        ],
    ) -> Optional[ModelTypeOneOrMany]:
        """
        Retrieves object or objects to link from database

        :param related_model:
        :param relationship_info:
        :param relationship_in:
        """
        if not relationship_in.data:
            return [] if relationship_info.many else None

        if relationship_info.many:
            assert isinstance(relationship_in, BaseJSONAPIRelationshipDataToManySchema)
            return await self.get_related_objects_list(
                related_model=related_model,
                related_id_field=relationship_info.id_field_name,
                ids=[r.id for r in relationship_in.data],
            )

        assert isinstance(relationship_in, BaseJSONAPIRelationshipDataToOneSchema)
        return await self.get_related_object(
            related_model=related_model,
            related_id_field=relationship_info.id_field_name,
            id_value=relationship_in.data.id,
        )

    async def apply_relationships(
        self,
        obj: TypeModel,
        data_create: BaseJSONAPIItemInSchema,
        action_trigger: ActionTrigger,
    ) -> None:
        """
        Handles relationships passed in request

        :param obj:
        :param data_create:
        :param action_trigger: indicates which one operation triggered relationships applying
        :return:
        """
        relationships: "PydanticBaseModel" = data_create.relationships
        if relationships is None:
            return

        schema_fields = self.schema.model_fields or {}
        for relation_name, relationship_in in relationships:
            if relationship_in is None:
                continue

            field = schema_fields.get(relation_name)
            if field is None:
                # should not happen if schema is built properly
                # there may be an error if schema and schema_in are different
                log.warning("field for %s in schema %s not found", relation_name, self.schema.__name__)
                continue

            if "relationship" not in field.json_schema_extra:
                log.warning(
                    "relationship info for %s in schema %s extra not found",
                    relation_name,
                    self.schema.__name__,
                )
                continue

<<<<<<< HEAD
            relationship_info: RelationshipInfo = field.json_schema_extra["relationship"]

            # ...
=======
            relationship_info: RelationshipInfo = field.field_info.extra["relationship"]
>>>>>>> 6b491036
            related_model = get_related_model_cls(type(obj), relation_name)
            related_data = await self.get_related_data_to_link(
                related_model=related_model,
                relationship_info=relationship_info,
                relationship_in=relationship_in,
            )

            await self.check_object_has_relationship_or_raise(obj, relation_name)
            await self.link_relationship_object(obj, relation_name, related_data, action_trigger)

    async def create_object(self, data_create: BaseJSONAPIItemInSchema, view_kwargs: dict) -> TypeModel:
        """
        Create an object through sqlalchemy.

        :param data_create: the data validated by pydantic.
        :param view_kwargs: kwargs from the resource view.
        :return:
        """
        log.debug("Create object with data %s", data_create)
        model_kwargs = data_create.attributes.model_dump()
        model_kwargs = self._apply_client_generated_id(data_create, model_kwargs=model_kwargs)
        await self.before_create_object(model_kwargs=model_kwargs, view_kwargs=view_kwargs)

        obj = self.model(**model_kwargs)
        await self.apply_relationships(obj, data_create, action_trigger="create")

        self.session.add(obj)
        try:
            await self.save()
        except IntegrityError:
            log.exception("Could not create object with data create %s", data_create)
            msg = "Object creation error"
            raise BadRequest(msg, pointer="/data")
        except DBAPIError:
            log.exception("Could not create object with data create %s", data_create)
            msg = "Object creation error"
            raise HTTPException(msg, pointer="/data")
        except Exception as e:
            log.exception("Error creating object with data create %s", data_create)
            await self.session.rollback()
            msg = f"Object creation error: {e}"
            raise HTTPException(msg, pointer="/data")

        await self.after_create_object(obj=obj, model_kwargs=model_kwargs, view_kwargs=view_kwargs)

        return obj

    def get_object_id_field_name(self):
        """
        compound key may cause errors

        :return:
        """
        return self.id_name_field or inspect(self.model).primary_key[0].key

    async def get_object(self, view_kwargs: dict, qs: Optional[QueryStringManager] = None) -> TypeModel:
        """
        Retrieve an object through sqlalchemy.

        :param view_kwargs: kwargs from the resource view
        :param qs:
        :return DeclarativeMeta: an object from sqlalchemy
        """
        await self.before_get_object(view_kwargs)

        filter_field = self.get_object_id_field()
        filter_value = view_kwargs[self.url_id_field]

        query = self.retrieve_object_query(view_kwargs, filter_field, filter_value)

        if qs is not None:
            query = self.eagerload_includes(query, qs)

        try:
            obj = (await self.session.execute(query)).scalar_one()
        except NoResultFound:
            msg = f"Resource {self.model.__name__} `{filter_value}` not found"
            raise ObjectNotFound(
                msg,
                parameter=self.url_id_field,
            )

        await self.after_get_object(obj, view_kwargs)

        return obj

    async def get_collection_count(self, query: "Select", qs: QueryStringManager, view_kwargs: dict) -> int:
        """
        Returns number of elements for this collection

        :param query: SQLAlchemy query
        :param qs: QueryString
        :param view_kwargs: view kwargs
        :return:
        """
        if self.disable_collection_count is True:
            return self.default_collection_count

        count_query = select(func.count(distinct(column("id")))).select_from(query.subquery())
        return (await self.session.execute(count_query)).scalar_one()

    async def get_collection(self, qs: QueryStringManager, view_kwargs: Optional[dict] = None) -> Tuple[int, list]:
        """
        Retrieve a collection of objects through sqlalchemy.

        :param qs: a querystring manager to retrieve information from url.
        :param view_kwargs: kwargs from the resource view.
        :return: the number of object and the list of objects.
        """
        view_kwargs = view_kwargs or {}

        await self.before_get_collection(qs, view_kwargs)

        query = self.query(view_kwargs)

        if filters_qs := qs.filters:
            query = self.filter_query(query, filters_qs)

        if sorts := qs.get_sorts(schema=self.schema):
            query = self.sort_query(query, sorts)

        objects_count = await self.get_collection_count(query, qs, view_kwargs)

        if self.eagerload_includes_:
            query = self.eagerload_includes(query, qs)

        query = self.paginate_query(query, qs.pagination)

        collection = (await self.session.execute(query)).unique().scalars().all()

        collection = await self.after_get_collection(collection, qs, view_kwargs)

        return objects_count, list(collection)

    async def update_object(
        self,
        obj: TypeModel,
        data_update: BaseJSONAPIItemInSchema,
        view_kwargs: dict,
    ) -> bool:
        """
        Update an object through sqlalchemy.

        :param obj: an object from sqlalchemy.
        :param data_update: the data validated by pydantic.
        :param view_kwargs: kwargs from the resource view.
        :return: True if object have changed else False.
        """
        new_data = data_update.attributes.model_dump(exclude_unset=True)

        await self.apply_relationships(obj, data_update, action_trigger="update")

        await self.before_update_object(obj, model_kwargs=new_data, view_kwargs=view_kwargs)

        missing = object()

        has_updated = False
        for field_name, new_value in new_data.items():
            # TODO: get field alias (if present) and get attribute by alias (rarely used, but required)

            if (old_value := getattr(obj, field_name, missing)) is missing:
                log.warning("No field %r on %s. Make sure schema conforms model.", field_name, type(obj))
                continue

            if old_value != new_value:
                setattr(obj, field_name, new_value)
                has_updated = True
        try:
            await self.save()
        except IntegrityError:
            log.exception("Could not update object with data update %s", data_update)
            msg = "Object update error"
            raise BadRequest(
                msg,
                pointer="/data",
                meta={
                    "type": self.type_,
                    "id": view_kwargs.get(self.url_id_field),
                },
            )
        except DBAPIError as e:
            await self.session.rollback()

            err_message = f"Got an error {e.__class__.__name__} during updating obj {view_kwargs} data in DB"
            log.error(err_message, exc_info=e)

            raise InternalServerError(
                detail=err_message,
                pointer="/data",
                meta={
                    "type": self.type_,
                    "id": view_kwargs.get(self.url_id_field),
                },
            )

        await self.after_update_object(obj=obj, model_kwargs=new_data, view_kwargs=view_kwargs)

        return has_updated

    async def delete_object(self, obj: TypeModel, view_kwargs: dict):
        """
        Delete an object through sqlalchemy.

        :param obj: an item from sqlalchemy.
        :param view_kwargs: kwargs from the resource view.
        """
        await self.before_delete_object(obj, view_kwargs)
        stmt = delete(self.model).where(self.model.id == obj.id)

        try:
            await self.session.execute(stmt)
            await self.save()
        except DBAPIError as e:
            await self.session.rollback()

            err_message = f"Got an error {e.__class__.__name__} deleting object {view_kwargs}"
            log.error(err_message, exc_info=e)

            raise InternalServerError(
                detail=err_message,
                pointer="/data",
                meta={
                    "type": self.type_,
                    "id": view_kwargs.get(self.url_id_field),
                },
            )

        await self.after_delete_object(obj, view_kwargs)

    async def delete_objects(self, objects: List[TypeModel], view_kwargs: dict):
        await self.before_delete_objects(objects, view_kwargs)
        query = delete(self.model).filter(self.model.id.in_((obj.id for obj in objects)))

        try:
            await self.session.execute(query)
            await self.save()
        except DBAPIError as e:
            await self.session.rollback()
            raise InternalServerError(
                detail=f"Got an error {e.__class__.__name__} during delete data from DB: {e!s}",
            )

        await self.after_delete_objects(objects, view_kwargs)

    async def create_relationship(
        self,
        json_data: dict,
        relationship_field: str,
        related_id_field: str,
        view_kwargs: dict,
    ) -> bool:
        """
        Create a relationship.

        :param json_data: the request params.
        :param relationship_field: the model attribute used for relationship.
        :param related_id_field: the identifier field of the related model.
        :param view_kwargs: kwargs from the resource view.
        :return: True if relationship have changed else False.
        """
        pass

    async def get_relationship(
        self,
        relationship_field: str,
        related_type_: str,
        related_id_field: str,
        view_kwargs: dict,
    ) -> Tuple[Any, Any]:
        """
        Get a relationship.

        :param relationship_field: the model attribute used for relationship.
        :param related_type_: the related resource type.
        :param related_id_field: the identifier field of the related model.
        :param view_kwargs: kwargs from the resource view.
        :return: the object and related object(s).
        """
        await self.before_get_relationship(relationship_field, related_type_, related_id_field, view_kwargs)

        obj = await self.get_object(view_kwargs)

        if obj is None:
            filter_value = view_kwargs[self.url_id_field]
            msg = f"{self.model.__name__}: {filter_value} not found"
            raise ObjectNotFound(
                msg,
                parameter=self.url_id_field,
            )

        if not hasattr(obj, relationship_field):
            msg = f"{obj.__class__.__name__} has no attribute {relationship_field}"
            raise RelationNotFound(msg)

        related_objects = getattr(obj, relationship_field)

        if related_objects is None:
            return obj, related_objects

        await self.after_get_relationship(
            obj,
            related_objects,
            relationship_field,
            related_type_,
            related_id_field,
            view_kwargs,
        )

        if isinstance(related_objects, InstrumentedList):
            return obj, [{"type": related_type_, "id": getattr(obj_, related_id_field)} for obj_ in related_objects]
        else:
            return obj, {"type": related_type_, "id": getattr(related_objects, related_id_field)}

    async def update_relationship(
        self,
        json_data: dict,
        relationship_field: str,
        related_id_field: str,
        view_kwargs: dict,
    ) -> bool:
        """

        Update a relationship

        :param json_data: the request params.
        :param relationship_field: the model attribute used for relationship.
        :param related_id_field: the identifier field of the related model.
        :param view_kwargs: kwargs from the resource view.
        :return: True if relationship have changed else False.
        """

    async def delete_relationship(
        self,
        json_data: dict,
        relationship_field: str,
        related_id_field: str,
        view_kwargs: dict,
    ):
        """
        Delete a relationship.

        :param json_data: the request params.
        :param relationship_field: the model attribute used for relationship.
        :param related_id_field: the identifier field of the related model.
        :param view_kwargs: kwargs from the resource view.
        """

    def get_related_model_query_base(
        self,
        related_model: Type[TypeModel],
    ) -> "Select":
        """
        Prepare sql query (statement) to fetch related model

        :param related_model:
        :return:
        """
        return select(related_model)

    def get_related_object_query(
        self,
        related_model: Type[TypeModel],
        related_id_field: str,
        id_value: str,
    ):
        id_field = getattr(related_model, related_id_field)
        id_value = self.prepare_id_value(id_field, id_value)
        stmt: "Select" = self.get_related_model_query_base(related_model)
        return stmt.where(id_field == id_value)

    def get_related_objects_list_query(
        self,
        related_model: Type[TypeModel],
        related_id_field: str,
        ids: list[str],
    ) -> Tuple["Select", list[str]]:
        id_field = getattr(related_model, related_id_field)
        prepared_ids = [self.prepare_id_value(id_field, _id) for _id in ids]
        stmt: "Select" = self.get_related_model_query_base(related_model)
        return stmt.where(id_field.in_(prepared_ids)), prepared_ids

    async def get_related_object(
        self,
        related_model: Type[TypeModel],
        related_id_field: str,
        id_value: str,
    ) -> TypeModel:
        """
        Get related object.

        :param related_model: SQLA ORM model class
        :param related_id_field: id field of the related model (usually it's `id`)
        :param id_value: related object id value
        :return: a related SQLA ORM object
        """
        stmt = self.get_related_object_query(
            related_model=related_model,
            related_id_field=related_id_field,
            id_value=id_value,
        )

        try:
            related_object = (await self.session.execute(stmt)).scalar_one()
        except NoResultFound:
            msg = f"{related_model.__name__}.{related_id_field}: {id_value} not found"
            raise RelatedObjectNotFound(msg)

        return related_object

    async def get_related_objects_list(
        self,
        related_model: Type[TypeModel],
        related_id_field: str,
        ids: list[str],
    ) -> list[TypeModel]:
        """
        Fetch related objects (many)

        :param related_model:
        :param related_id_field:
        :param ids:
        :return:
        """
        stmt, ids = self.get_related_objects_list_query(
            related_model=related_model,
            related_id_field=related_id_field,
            ids=ids,
        )

        related_objects = (await self.session.execute(stmt)).scalars().all()
        object_ids = [getattr(obj, related_id_field) for obj in related_objects]

        not_found_ids = ids
        if object_ids:
            not_found_ids = set(ids).difference(object_ids)

        if not_found_ids:
            msg = f"Objects for {related_model.__name__} with ids: {not_found_ids} not found"
            raise RelatedObjectNotFound(detail=msg, pointer="/data")

        return list(related_objects)

    def filter_query(self, query: "Select", filter_info: Optional[list]) -> "Select":
        """
        Filter query according to jsonapi 1.0.

        :param query: sqlalchemy query to sort.
        :param filter_info: filter information.
        :return: the sorted query.
        """
        if filter_info:
            filters, joins = create_filters_and_joins(
                model=self.model,
                filter_info=filter_info,
                schema=self.schema,
            )

            for i_join in joins:
                query = query.join(*i_join)

            query = query.where(filters)

        return query

    def sort_query(self, query: "Select", sort_info: list) -> "Select":
        """
        Sort query according to jsonapi 1.0.

        :param query: sqlalchemy query to sort.
        :param sort_info: sort information.
        :return: the sorted query.
        """
        if sort_info:
            sorts, joins = create_sorts(self.model, sort_info, self.schema)
            for i_join in joins:
                query = query.join(*i_join)
            for i_sort in sorts:
                query = query.order_by(i_sort)
        return query

    def paginate_query(self, query: "Select", paginate_info: PaginationQueryStringManager) -> "Select":
        """
        Paginate query according to jsonapi 1.0.

        :param query: sqlalchemy queryset.
        :param paginate_info: pagination information.
        :return: the paginated query
        """
        if paginate_info.size == 0 or paginate_info.size is None:
            return query

        query = query.limit(paginate_info.size)
        if paginate_info.number:
            query = query.offset((paginate_info.number - 1) * paginate_info.size)

        return query

    def eagerload_includes(self, query: "Select", qs: QueryStringManager) -> "Select":
        """
        Use eagerload feature of sqlalchemy to optimize data retrieval for include querystring parameter.

        :param query: sqlalchemy queryset.
        :param qs: a querystring manager to retrieve information from url.
        :return: the query with includes eagerloaded.
        """
        for include in qs.include:
            relation_join_object = None

            current_schema = self.schema
            current_model = self.model
            for related_field_name in include.split(SPLIT_REL):
                try:
                    field_name_to_load = get_model_field(current_schema, related_field_name)
                except Exception as e:
                    raise InvalidInclude(str(e))

                field_to_load: InstrumentedAttribute = getattr(current_model, field_name_to_load)
                is_many = field_to_load.property.uselist
                if relation_join_object is None:
                    relation_join_object = selectinload(field_to_load) if is_many else joinedload(field_to_load)
                elif is_many:
                    relation_join_object = relation_join_object.selectinload(field_to_load)
                else:
                    relation_join_object = relation_join_object.joinedload(field_to_load)

                current_schema = get_related_schema(current_schema, related_field_name)

                # the first entity is Mapper,
                # the second entity is DeclarativeMeta
                current_model = field_to_load.property.entity.entity

            query = query.options(relation_join_object)

        return query

    def retrieve_object_query(
        self,
        view_kwargs: dict,
        filter_field: InstrumentedAttribute,
        filter_value: Any,
    ) -> "Select":
        """
        Build query to retrieve object.

        :param view_kwargs: kwargs from the resource view
        :param filter_field: the field to filter on
        :param filter_value: the value to filter with
        :return sqlalchemy query: a query from sqlalchemy
        """
        value = self.prepare_id_value(filter_field, filter_value)
        query: "Select" = self.query(view_kwargs).where(filter_field == value)
        return query

    def query(self, view_kwargs: dict) -> "Select":
        """
        Construct the base query to retrieve wanted data.

        :param view_kwargs: kwargs from the resource view
        """
        if self._query is not None:
            return self._query
        return select(self.model)

    async def before_create_object(self, model_kwargs: dict, view_kwargs: dict):
        """
        Provide additional data before object creation.

        :param model_kwargs: the data validated by pydantic.
        :param view_kwargs: kwargs from the resource view.
        """
        if (id_value := model_kwargs.get("id")) and self.auto_convert_id_to_column_type:
            model_field = self.get_object_id_field()
            model_kwargs.update(id=self.prepare_id_value(model_field, id_value))

    async def after_create_object(self, obj: TypeModel, model_kwargs: dict, view_kwargs: dict):
        """
        Provide additional data after object creation.

        :param obj: an object from data layer.
        :param model_kwargs: the data validated by pydantic.
        :param view_kwargs: kwargs from the resource view.
        """
        pass

    async def before_get_object(self, view_kwargs: dict):
        """
        Make work before to retrieve an object.

        :param view_kwargs: kwargs from the resource view.
        """
        pass

    async def after_get_object(self, obj: Any, view_kwargs: dict):
        """
        Make work after to retrieve an object.

        :param obj: an object from data layer.
        :param view_kwargs: kwargs from the resource view.
        """
        pass

    async def before_get_collection(self, qs: QueryStringManager, view_kwargs: dict):
        """
        Make work before to retrieve a collection of objects.

        :param qs: a querystring manager to retrieve information from url.
        :param view_kwargs: kwargs from the resource view.
        """
        pass

    async def after_get_collection(self, collection: Iterable, qs: QueryStringManager, view_kwargs: dict):
        """
        Make work after to retrieve a collection of objects.

        :param collection: the collection of objects.
        :param qs: a querystring manager to retrieve information from url.
        :param view_kwargs: kwargs from the resource view.
        """
        return collection

    async def before_update_object(self, obj: Any, model_kwargs: dict, view_kwargs: dict):
        """
        Make checks or provide additional data before update object.

        :param obj: an object from data layer.
        :param model_kwargs: the data validated by schemas.
        :param view_kwargs: kwargs from the resource view.
        """
        pass

    async def after_update_object(self, obj: Any, model_kwargs: dict, view_kwargs: dict):
        """
        Make work after update object.

        :param obj: an object from data layer.
        :param model_kwargs: the data validated by schemas.
        :param view_kwargs: kwargs from the resource view.
        """
        pass

    async def before_delete_object(self, obj: TypeModel, view_kwargs: dict):
        """
        Make checks before delete object.

        :param obj: an object from data layer.
        :param view_kwargs: kwargs from the resource view.
        """
        pass

    async def after_delete_object(self, obj: TypeModel, view_kwargs: dict):
        """
        Make work after delete object.

        :param obj: an object from data layer.
        :param view_kwargs: kwargs from the resource view.
        """
        pass

    async def before_delete_objects(self, objects: List[TypeModel], view_kwargs: dict):
        """
        Make checks before deleting objects.

        :param objects: an object from data layer.
        :param view_kwargs: kwargs from the resource view.
        """
        pass

    async def after_delete_objects(self, objects: List[TypeModel], view_kwargs: dict):
        """
        Any actions after deleting objects.

        :param objects: an object from data layer.
        :param view_kwargs: kwargs from the resource view.
        """
        pass

    async def before_create_relationship(
        self,
        json_data: dict,
        relationship_field: str,
        related_id_field: str,
        view_kwargs: dict,
    ):
        """
        Make work before to create a relationship.

        :param json_data: the request params.
        :param relationship_field: the model attribute used for relationship.
        :param related_id_field: the identifier field of the related model.
        :param view_kwargs: kwargs from the resource view.
        :return boolean: True if relationship have changed else False.
        """
        pass

    async def after_create_relationship(
        self,
        obj: Any,
        updated: bool,
        json_data: dict,
        relationship_field: str,
        related_id_field: str,
        view_kwargs: dict,
    ):
        """
        Make work after to create a relationship.

        :param obj: an object from data layer.
        :param updated: True if object was updated else False.
        :param json_data: the request params.
        :param relationship_field: the model attribute used for relationship.
        :param related_id_field: the identifier field of the related model.
        :param view_kwargs: kwargs from the resource view.
        :return boolean: True if relationship have changed else False.
        """
        pass

    async def before_get_relationship(
        self,
        relationship_field: str,
        related_type_: str,
        related_id_field: str,
        view_kwargs: dict,
    ):
        """
        Make work before to get information about a relationship.

        :param str relationship_field: the model attribute used for relationship.
        :param str related_type_: the related resource type.
        :param str related_id_field: the identifier field of the related model.
        :param dict view_kwargs: kwargs from the resource view.
        :return tuple: the object and related object(s).
        """
        pass

    async def after_get_relationship(
        self,
        obj: Any,
        related_objects: Iterable,
        relationship_field: str,
        related_type_: str,
        related_id_field: str,
        view_kwargs: dict,
    ):
        """
        Make work after to get information about a relationship.

        :param obj: an object from data layer.
        :param related_objects: related objects of the object.
        :param relationship_field: the model attribute used for relationship.
        :param related_type_: the related resource type.
        :param related_id_field: the identifier field of the related model.
        :param view_kwargs: kwargs from the resource view.
        :return tuple: the object and related object(s).
        """
        pass

    async def before_update_relationship(
        self,
        json_data: dict,
        relationship_field: str,
        related_id_field: str,
        view_kwargs: dict,
    ):
        """
        Make work before to update a relationship.

        :param json_data: the request params.
        :param relationship_field: the model attribute used for relationship.
        :param related_id_field: the identifier field of the related model.
        :param view_kwargs: kwargs from the resource view.
        :return boolean: True if relationship have changed else False.
        """
        pass

    async def after_update_relationship(
        self,
        obj: Any,
        updated: bool,
        json_data: dict,
        relationship_field: str,
        related_id_field: str,
        view_kwargs: dict,
    ):
        """
        Make work after to update a relationship.

        :param obj: an object from data layer.
        :param updated: True if object was updated else False.
        :param json_data: the request params.
        :param relationship_field: the model attribute used for relationship.
        :param related_id_field: the identifier field of the related model.
        :param view_kwargs: kwargs from the resource view.
        :return boolean: True if relationship have changed else False.
        """
        pass

    async def before_delete_relationship(
        self,
        json_data: dict,
        relationship_field: str,
        related_id_field: str,
        view_kwargs: dict,
    ):
        """
        Make work before to delete a relationship.

        :param json_data: the request params.
        :param relationship_field: the model attribute used for relationship.
        :param related_id_field: the identifier field of the related model.
        :param view_kwargs: kwargs from the resource view.
        """
        pass

    async def after_delete_relationship(
        self,
        obj: Any,
        updated: bool,
        json_data: dict,
        relationship_field: str,
        related_id_field: str,
        view_kwargs: dict,
    ):
        """
        Make work after to delete a relationship.

        :param obj: an object from data layer.
        :param updated: True if object was updated else False.
        :param json_data: the request params.
        :param relationship_field: the model attribute used for relationship.
        :param related_id_field: the identifier field of the related model.
        :param view_kwargs: kwargs from the resource view.
        """
        pass<|MERGE_RESOLUTION|>--- conflicted
+++ resolved
@@ -244,14 +244,8 @@
                     self.schema.__name__,
                 )
                 continue
-
-<<<<<<< HEAD
             relationship_info: RelationshipInfo = field.json_schema_extra["relationship"]
-
             # ...
-=======
-            relationship_info: RelationshipInfo = field.field_info.extra["relationship"]
->>>>>>> 6b491036
             related_model = get_related_model_cls(type(obj), relation_name)
             related_data = await self.get_related_data_to_link(
                 related_model=related_model,
