"""Helper to deal with querystring parameters according to jsonapi specification."""
from collections import defaultdict
from functools import cached_property
from typing import (
    TYPE_CHECKING,
    Any,
    Dict,
    List,
    Optional,
    Type,
)
from urllib.parse import unquote

import simplejson as json
from fastapi import (
    FastAPI,
    Request,
)
from pydantic import (
    BaseModel,
    Field,
)
from starlette.datastructures import QueryParams

from fastapi_jsonapi.api import RoutersJSONAPI
from fastapi_jsonapi.exceptions import (
    BadRequest,
    InvalidField,
    InvalidFilters,
    InvalidInclude,
    InvalidSort,
    InvalidType,
)
from fastapi_jsonapi.schema import (
    get_model_field,
    get_relationships,
)
from fastapi_jsonapi.splitter import SPLIT_REL

if TYPE_CHECKING:
    from fastapi_jsonapi.data_typing import TypeSchema


class PaginationQueryStringManager(BaseModel):
    """
    Pagination query string manager.

    Contains info about offsets, sizes, number and limits of query with pagination.
    """

    offset: Optional[int] = None
    size: Optional[int] = 25
    number: int = 1
    limit: Optional[int] = None


class HeadersQueryStringManager(BaseModel):
    """
    Header query string manager.

    Contains info about request headers.
    """

    host: Optional[str] = None
    connection: Optional[str] = None
    accept: Optional[str] = None
    user_agent: Optional[str] = Field(None, alias="user-agent")
    referer: Optional[str] = None
    accept_encoding: Optional[str] = Field(None, alias="accept-encoding")
    accept_language: Optional[str] = Field(None, alias="accept-language")


class QueryStringManager:
    """Querystring parser according to jsonapi reference."""

    managed_keys = ("filter", "page", "fields", "sort", "include", "q")

    def __init__(self, request: Request) -> None:
        """
        Initialize instance.

        :param request
        """
        self.request: Request = request
        self.app: FastAPI = request.app
        self.qs: QueryParams = request.query_params
        self.config: Dict[str, Any] = getattr(self.app, "config", {})
        self.ALLOW_DISABLE_PAGINATION: bool = self.config.get("ALLOW_DISABLE_PAGINATION", True)
        self.MAX_PAGE_SIZE: int = self.config.get("MAX_PAGE_SIZE", 10000)
        self.MAX_INCLUDE_DEPTH: int = self.config.get("MAX_INCLUDE_DEPTH", 3)
        self.headers: HeadersQueryStringManager = HeadersQueryStringManager(**dict(self.request.headers))

    def _extract_item_key(self, key: str) -> str:
        try:
            key_start = key.index("[") + 1
            key_end = key.index("]")
            return key[key_start:key_end]
        except Exception:
            msg = "Parse error"
            raise BadRequest(msg, parameter=key)

    def _get_unique_key_values(self, name: str) -> Dict[str, str]:
        """
        Return a dict containing key / values items for a given key, used for items like filters, page, etc.

        :param name: name of the querystring parameter
        :return: a dict of key / values items
        :raises BadRequest: if an error occurred while parsing the querystring.
        """
        results = {}

        for raw_key, value in self.qs.multi_items():
            key = unquote(raw_key)
            if not key.startswith(name):
                continue

            item_key = self._extract_item_key(key)
            results[item_key] = value

        return results

    def _get_multiple_key_values(self, name: str) -> Dict[str, List]:
        results = defaultdict(list)

        for raw_key, value in self.qs.multi_items():
            key = unquote(raw_key)
            if not key.startswith(name):
                continue

            item_key = self._extract_item_key(key)
            results[item_key].extend(value.split(","))

        return results

    @classmethod
    def _simple_filters(cls, dict_: Dict[str, Any]) -> List[Dict[str, Any]]:
        """Filter creation."""
        return [{"name": key, "op": "eq", "val": value} for (key, value) in dict_.items()]

    @property
    def querystring(self) -> Dict[str, str]:
        """
        Return original querystring but containing only managed keys.

        :return: dict of managed querystring parameter
        """
        return {
            key: value
            for (key, value) in self.qs.multi_items()
            if key.startswith(self.managed_keys) or self._get_unique_key_values("filter[")
        }

    @property
    def filters(self) -> List[dict]:
        """
        Return filters from query string.

        :return: filter information
        :raises InvalidFilters: if filter loading from json has failed.
        """
        results = []
        filters = self.qs.get("filter")
        if filters is not None:
            try:
                loaded_filters = json.loads(filters)
            except (ValueError, TypeError):
                msg = "Parse error"
                raise InvalidFilters(msg)

            if not isinstance(loaded_filters, list):
                msg = f"Incorrect filters format, expected list of conditions but got {type(loaded_filters).__name__}"
                raise InvalidFilters(msg)

            results.extend(loaded_filters)
        if filter_key_values := self._get_unique_key_values("filter["):
            results.extend(self._simple_filters(filter_key_values))
        return results

    @cached_property
    def pagination(self) -> PaginationQueryStringManager:
        """
        Return all page parameters as a dict.

        :return: a dict of pagination information.

        To allow multiples strategies, all parameters starting with `page` will be included. e.g::

            {
                "number": '25',
                "size": '150',
            }

        Example with number strategy:

            query_string = {'page[number]': '25', 'page[size]': '10'}
            parsed_query.pagination
            {'number': '25', 'size': '10'}

        :raises BadRequest: if the client is not allowed to disable pagination.
        """
        # check values type
        pagination_data: Dict[str, str] = self._get_unique_key_values("page")
        pagination = PaginationQueryStringManager(**pagination_data)
        if pagination_data.get("size") is None:
            pagination.size = None
        if pagination.size:
            if self.ALLOW_DISABLE_PAGINATION is False and pagination.size == 0:
                msg = "You are not allowed to disable pagination"
                raise BadRequest(msg, parameter="page[size]")
            if self.MAX_PAGE_SIZE and pagination.size > self.MAX_PAGE_SIZE:
                pagination.size = self.MAX_PAGE_SIZE

        return pagination

    @property
    def fields(self) -> Dict[str, List[str]]:
        """
        Return fields wanted by client.

        :return: a dict of sparse fieldsets information

        Return value will be a dict containing all fields by resource, for example::

            {
                "user": ['name', 'email'],
            }

        :raises InvalidField: if result field not in schema.
        """
        fields = self._get_multiple_key_values("fields")
        for resource_type, field_names in fields.items():
            # TODO: we have registry for models (BaseModel)
            # TODO: create `type to schemas` registry
<<<<<<< HEAD
            schema: Type[BaseModel] = get_schema_from_type(key, self.app)
            for field in value:
                if field not in schema.model_fields:
=======

            if resource_type not in RoutersJSONAPI.all_jsonapi_routers:
                msg = f"Application has no resource with type {resource_type!r}"
                raise InvalidType(msg)

            schema: Type[BaseModel] = self._get_schema(resource_type)

            for field_name in field_names:
                if field_name == "":
                    continue

                if field_name not in schema.__fields__:
>>>>>>> 6b491036
                    msg = "{schema} has no attribute {field}".format(
                        schema=schema.__name__,
                        field=field_name,
                    )
                    raise InvalidField(msg)

        return {resource_type: set(field_names) for resource_type, field_names in fields.items()}

    def _get_schema(self, resource_type: str) -> Type[BaseModel]:
        return RoutersJSONAPI.all_jsonapi_routers[resource_type]._schema

    def get_sorts(self, schema: Type["TypeSchema"]) -> List[Dict[str, str]]:
        """
        Return fields to sort by including sort name for SQLAlchemy and row sort parameter for other ORMs.

        :return: a list of sorting information

        Example of return value::

            [
                {'field': 'created_at', 'order': 'desc'},
            ]

        :raises InvalidSort: if sort field wrong.
        """
        if sort_q := self.qs.get("sort"):
            sorting_results = []
            for sort_field in sort_q.split(","):
                field = sort_field.replace("-", "")
                if SPLIT_REL not in field:
                    if field not in schema.model_fields:
                        msg = "{schema} has no attribute {field}".format(
                            schema=schema.__name__,
                            field=field,
                        )
                        raise InvalidSort(msg)
                    if field in get_relationships(schema):
                        msg = "You can't sort on {field} because it is a relationship field".format(field=field)
                        raise InvalidSort(msg)
                    field = get_model_field(schema, field)
                order = "desc" if sort_field.startswith("-") else "asc"
                sorting_results.append({"field": field, "order": order})
            return sorting_results

        return []

    @property
    def include(self) -> List[str]:
        """
        Return fields to include.

        :return: a list of include information.
        :raises InvalidInclude: if nesting is more than MAX_INCLUDE_DEPTH.
        """
        include_param: str = self.qs.get("include")
        includes = include_param.split(",") if include_param and isinstance(include_param, str) else []

        if self.MAX_INCLUDE_DEPTH is not None:
            for include_path in includes:
                if len(include_path.split(SPLIT_REL)) > self.MAX_INCLUDE_DEPTH:
                    msg = "You can't use include through more than {max_include_depth} relationships".format(
                        max_include_depth=self.MAX_INCLUDE_DEPTH,
                    )
                    raise InvalidInclude(msg)
        return includes<|MERGE_RESOLUTION|>--- conflicted
+++ resolved
@@ -231,24 +231,9 @@
         for resource_type, field_names in fields.items():
             # TODO: we have registry for models (BaseModel)
             # TODO: create `type to schemas` registry
-<<<<<<< HEAD
             schema: Type[BaseModel] = get_schema_from_type(key, self.app)
             for field in value:
                 if field not in schema.model_fields:
-=======
-
-            if resource_type not in RoutersJSONAPI.all_jsonapi_routers:
-                msg = f"Application has no resource with type {resource_type!r}"
-                raise InvalidType(msg)
-
-            schema: Type[BaseModel] = self._get_schema(resource_type)
-
-            for field_name in field_names:
-                if field_name == "":
-                    continue
-
-                if field_name not in schema.__fields__:
->>>>>>> 6b491036
                     msg = "{schema} has no attribute {field}".format(
                         schema=schema.__name__,
                         field=field_name,
