--- conflicted
+++ resolved
@@ -17,10 +17,8 @@
     Union,
 )
 
-<<<<<<< HEAD
+
 from pydantic import BaseModel, ConfigDict
-=======
-from pydantic import BaseModel
 from pydantic.fields import ModelField
 
 from fastapi_jsonapi.data_typing import TypeSchema
@@ -37,7 +35,6 @@
 
 JSONAPIResponse = Union[JSONAPIResultDetailSchema, JSONAPIResultListSchema]
 IGNORE_ALL_FIELDS_LITERAL = ""
->>>>>>> 6b491036
 
 
 class HTTPMethod(Enum):
