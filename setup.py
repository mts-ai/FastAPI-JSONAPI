--- conflicted
+++ resolved
@@ -1,11 +1,7 @@
 import os
 from setuptools import setup, find_packages
 
-<<<<<<< HEAD
-__version__ = "0.1.1"
-=======
-__version__ = "0.2.2"
->>>>>>> a675e894
+__version__ = "0.3.2"
 
 
 requirements_filepath = os.path.join(os.path.dirname(__name__), "requirements.txt")
