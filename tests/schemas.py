--- conflicted
+++ resolved
@@ -388,25 +388,12 @@
 
 class SelfRelationshipAttributesSchema(BaseModel):
     name: str
-<<<<<<< HEAD
     self_relationship: Optional["SelfRelationshipSchema"] = Field(
         json_schema_extra={
             "relationship": RelationshipInfo(
                 resource_type="self_relationship",
             ),
         },
-=======
-
-    class Config:
-        orm_mode = True
-
-
-class SelfRelationshipSchema(SelfRelationshipAttributesSchema):
-    parent_object: Optional["SelfRelationshipSchema"] = Field(
-        relationship=RelationshipInfo(
-            resource_type="self_relationship",
-        ),
->>>>>>> 6b491036
     )
     children_objects: Optional[list["SelfRelationshipSchema"]] = Field(
         relationship=RelationshipInfo(
